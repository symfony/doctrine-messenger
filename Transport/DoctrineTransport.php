<?php

/*
 * This file is part of the Symfony package.
 *
 * (c) Fabien Potencier <fabien@symfony.com>
 *
 * For the full copyright and license information, please view the LICENSE
 * file that was distributed with this source code.
 */

namespace Symfony\Component\Messenger\Bridge\Doctrine\Transport;

use Doctrine\DBAL\Connection as DbalConnection;
use Doctrine\DBAL\Schema\Schema;
use Doctrine\DBAL\Schema\Table;
use Symfony\Component\Messenger\Envelope;
use Symfony\Component\Messenger\Transport\Receiver\ListableReceiverInterface;
use Symfony\Component\Messenger\Transport\Receiver\MessageCountAwareInterface;
use Symfony\Component\Messenger\Transport\Serialization\SerializerInterface;
use Symfony\Component\Messenger\Transport\SetupableTransportInterface;
use Symfony\Component\Messenger\Transport\TransportInterface;

/**
 * @author Vincent Touzet <vincent.touzet@gmail.com>
 */
class DoctrineTransport implements TransportInterface, SetupableTransportInterface, MessageCountAwareInterface, ListableReceiverInterface
{
    private Connection $connection;
    private SerializerInterface $serializer;
    private DoctrineReceiver $receiver;
    private DoctrineSender $sender;

    public function __construct(Connection $connection, SerializerInterface $serializer)
    {
        $this->connection = $connection;
        $this->serializer = $serializer;
    }

    public function get(): iterable
    {
        return $this->getReceiver()->get();
    }

    public function ack(Envelope $envelope): void
    {
        $this->getReceiver()->ack($envelope);
    }

    public function reject(Envelope $envelope): void
    {
        $this->getReceiver()->reject($envelope);
    }

    public function getMessageCount(): int
    {
        return $this->getReceiver()->getMessageCount();
    }

<<<<<<< HEAD
    public function all(int $limit = null): iterable
=======
    /**
     * {@inheritdoc}
     */
    public function all(?int $limit = null): iterable
>>>>>>> 21351af7
    {
        return $this->getReceiver()->all($limit);
    }

    public function find(mixed $id): ?Envelope
    {
        return $this->getReceiver()->find($id);
    }

    public function send(Envelope $envelope): Envelope
    {
        return $this->getSender()->send($envelope);
    }

    public function setup(): void
    {
        $this->connection->setup();
    }

    /**
     * Adds the Table to the Schema if this transport uses this connection.
     *
     * @param \Closure $isSameDatabase
     */
    public function configureSchema(Schema $schema, DbalConnection $forConnection/* , \Closure $isSameDatabase */): void
    {
        $isSameDatabase = 2 < \func_num_args() ? func_get_arg(2) : static fn () => false;

        $this->connection->configureSchema($schema, $forConnection, $isSameDatabase);
    }

    /**
     * Adds extra SQL if the given table was created by the Connection.
     *
     * @return string[]
     */
    public function getExtraSetupSqlForTable(Table $createdTable): array
    {
        return $this->connection->getExtraSetupSqlForTable($createdTable);
    }

    private function getReceiver(): DoctrineReceiver
    {
        return $this->receiver ??= new DoctrineReceiver($this->connection, $this->serializer);
    }

    private function getSender(): DoctrineSender
    {
        return $this->sender ??= new DoctrineSender($this->connection, $this->serializer);
    }
}<|MERGE_RESOLUTION|>--- conflicted
+++ resolved
@@ -57,14 +57,7 @@
         return $this->getReceiver()->getMessageCount();
     }
 
-<<<<<<< HEAD
-    public function all(int $limit = null): iterable
-=======
-    /**
-     * {@inheritdoc}
-     */
     public function all(?int $limit = null): iterable
->>>>>>> 21351af7
     {
         return $this->getReceiver()->all($limit);
     }
