<?php

/*
 * This file is part of the Symfony package.
 *
 * (c) Fabien Potencier <fabien@symfony.com>
 *
 * For the full copyright and license information, please view the LICENSE
 * file that was distributed with this source code.
 */

namespace Symfony\Component\Messenger\Bridge\Doctrine\Transport;

use Doctrine\DBAL\Platforms\PostgreSQLPlatform;
use Doctrine\Persistence\ConnectionRegistry;
use Symfony\Component\Messenger\Exception\TransportException;
use Symfony\Component\Messenger\Transport\Serialization\SerializerInterface;
use Symfony\Component\Messenger\Transport\TransportFactoryInterface;
use Symfony\Component\Messenger\Transport\TransportInterface;

/**
 * @author Vincent Touzet <vincent.touzet@gmail.com>
 *
 * @implements TransportFactoryInterface<DoctrineTransport>
 */
class DoctrineTransportFactory implements TransportFactoryInterface
{
    private ConnectionRegistry $registry;

    public function __construct(ConnectionRegistry $registry)
    {
        $this->registry = $registry;
    }

<<<<<<< HEAD
    public function createTransport(#[\SensitiveParameter] string $dsn, array $options, SerializerInterface $serializer): TransportInterface
=======
    /**
     * @param array $options You can set 'use_notify' to false to not use LISTEN/NOTIFY with postgresql
     */
    public function createTransport(string $dsn, array $options, SerializerInterface $serializer): TransportInterface
>>>>>>> 14a1d0a4
    {
        $useNotify = ($options['use_notify'] ?? true);
        unset($options['transport_name'], $options['use_notify']);
        // Always allow PostgreSQL-specific keys, to be able to transparently fallback to the native driver when LISTEN/NOTIFY isn't available
        $configuration = PostgreSqlConnection::buildConfiguration($dsn, $options);

        try {
            $driverConnection = $this->registry->getConnection($configuration['connection']);
        } catch (\InvalidArgumentException $e) {
            throw new TransportException('Could not find Doctrine connection from Messenger DSN.', 0, $e);
        }

        if ($useNotify && $driverConnection->getDatabasePlatform() instanceof PostgreSQLPlatform) {
            $connection = new PostgreSqlConnection($configuration, $driverConnection);
        } else {
            $connection = new Connection($configuration, $driverConnection);
        }

        return new DoctrineTransport($connection, $serializer);
    }

    public function supports(#[\SensitiveParameter] string $dsn, array $options): bool
    {
        return str_starts_with($dsn, 'doctrine://');
    }
}<|MERGE_RESOLUTION|>--- conflicted
+++ resolved
@@ -32,14 +32,10 @@
         $this->registry = $registry;
     }
 
-<<<<<<< HEAD
-    public function createTransport(#[\SensitiveParameter] string $dsn, array $options, SerializerInterface $serializer): TransportInterface
-=======
     /**
      * @param array $options You can set 'use_notify' to false to not use LISTEN/NOTIFY with postgresql
      */
-    public function createTransport(string $dsn, array $options, SerializerInterface $serializer): TransportInterface
->>>>>>> 14a1d0a4
+    public function createTransport(#[\SensitiveParameter] string $dsn, array $options, SerializerInterface $serializer): TransportInterface
     {
         $useNotify = ($options['use_notify'] ?? true);
         unset($options['transport_name'], $options['use_notify']);
