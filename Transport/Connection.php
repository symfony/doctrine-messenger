<?php

/*
 * This file is part of the Symfony package.
 *
 * (c) Fabien Potencier <fabien@symfony.com>
 *
 * For the full copyright and license information, please view the LICENSE
 * file that was distributed with this source code.
 */

namespace Symfony\Component\Messenger\Bridge\Doctrine\Transport;

use Doctrine\DBAL\Abstraction\Result as AbstractionResult;
use Doctrine\DBAL\Connection as DBALConnection;
use Doctrine\DBAL\Driver\Exception as DriverException;
use Doctrine\DBAL\Driver\ResultStatement;
use Doctrine\DBAL\Exception as DBALException;
use Doctrine\DBAL\Exception\TableNotFoundException;
use Doctrine\DBAL\LockMode;
use Doctrine\DBAL\Platforms\MySQLPlatform;
use Doctrine\DBAL\Platforms\OraclePlatform;
use Doctrine\DBAL\Query\QueryBuilder;
use Doctrine\DBAL\Result;
use Doctrine\DBAL\Schema\AbstractSchemaManager;
use Doctrine\DBAL\Schema\Comparator;
use Doctrine\DBAL\Schema\Schema;
use Doctrine\DBAL\Schema\SchemaDiff;
use Doctrine\DBAL\Schema\Synchronizer\SchemaSynchronizer;
use Doctrine\DBAL\Schema\Table;
use Doctrine\DBAL\Types\Types;
use Symfony\Component\Messenger\Exception\InvalidArgumentException;
use Symfony\Component\Messenger\Exception\TransportException;
use Symfony\Contracts\Service\ResetInterface;

/**
 * @internal
 *
 * @author Vincent Touzet <vincent.touzet@gmail.com>
 * @author Kévin Dunglas <dunglas@gmail.com>
 */
class Connection implements ResetInterface
{
    protected const TABLE_OPTION_NAME = '_symfony_messenger_table_name';

    protected const DEFAULT_OPTIONS = [
        'table_name' => 'messenger_messages',
        'queue_name' => 'default',
        'redeliver_timeout' => 3600,
        'auto_setup' => true,
    ];

    /**
     * Configuration of the connection.
     *
     * Available options:
     *
     * * table_name: name of the table
     * * connection: name of the Doctrine's entity manager
     * * queue_name: name of the queue
     * * redeliver_timeout: Timeout before redeliver messages still in handling state (i.e: delivered_at is not null and message is still in table). Default: 3600
     * * auto_setup: Whether the table should be created automatically during send / get. Default: true
     */
    protected $configuration = [];
    protected $driverConnection;
    protected $queueEmptiedAt;
    private ?SchemaSynchronizer $schemaSynchronizer;
    private bool $autoSetup;

    public function __construct(array $configuration, DBALConnection $driverConnection, SchemaSynchronizer $schemaSynchronizer = null)
    {
        $this->configuration = array_replace_recursive(static::DEFAULT_OPTIONS, $configuration);
        $this->driverConnection = $driverConnection;
        $this->schemaSynchronizer = $schemaSynchronizer;
        $this->autoSetup = $this->configuration['auto_setup'];
    }

    public function reset(): void
    {
        $this->queueEmptiedAt = null;
    }

    public function getConfiguration(): array
    {
        return $this->configuration;
    }

    public static function buildConfiguration(#[\SensitiveParameter] string $dsn, array $options = []): array
    {
        if (false === $components = parse_url($dsn)) {
            throw new InvalidArgumentException('The given Doctrine Messenger DSN is invalid.');
        }

        $query = [];
        if (isset($components['query'])) {
            parse_str($components['query'], $query);
        }

        $configuration = ['connection' => $components['host']];
        $configuration += $query + $options + static::DEFAULT_OPTIONS;

        $configuration['auto_setup'] = filter_var($configuration['auto_setup'], \FILTER_VALIDATE_BOOL);

        // check for extra keys in options
        $optionsExtraKeys = array_diff(array_keys($options), array_keys(static::DEFAULT_OPTIONS));
        if (0 < \count($optionsExtraKeys)) {
            throw new InvalidArgumentException(sprintf('Unknown option found: [%s]. Allowed options are [%s].', implode(', ', $optionsExtraKeys), implode(', ', array_keys(static::DEFAULT_OPTIONS))));
        }

        // check for extra keys in options
        $queryExtraKeys = array_diff(array_keys($query), array_keys(static::DEFAULT_OPTIONS));
        if (0 < \count($queryExtraKeys)) {
            throw new InvalidArgumentException(sprintf('Unknown option found in DSN: [%s]. Allowed options are [%s].', implode(', ', $queryExtraKeys), implode(', ', array_keys(static::DEFAULT_OPTIONS))));
        }

        return $configuration;
    }

    /**
     * @param int $delay The delay in milliseconds
     *
     * @return string The inserted id
     *
     * @throws DBALException
     */
    public function send(string $body, array $headers, int $delay = 0): string
    {
        $now = new \DateTimeImmutable('UTC');
        $availableAt = $now->modify(sprintf('+%d seconds', $delay / 1000));

        $queryBuilder = $this->driverConnection->createQueryBuilder()
            ->insert($this->configuration['table_name'])
            ->values([
                'body' => '?',
                'headers' => '?',
                'queue_name' => '?',
                'created_at' => '?',
                'available_at' => '?',
            ]);

        $this->executeStatement($queryBuilder->getSQL(), [
            $body,
            json_encode($headers),
            $this->configuration['queue_name'],
            $now,
            $availableAt,
        ], [
            Types::STRING,
            Types::STRING,
            Types::STRING,
            Types::DATETIME_IMMUTABLE,
            Types::DATETIME_IMMUTABLE,
        ]);

        return $this->driverConnection->lastInsertId();
    }

    public function get(): ?array
    {
        if ($this->driverConnection->getDatabasePlatform() instanceof MySQLPlatform) {
            try {
                $this->driverConnection->delete($this->configuration['table_name'], ['delivered_at' => '9999-12-31 23:59:59']);
            } catch (DriverException $e) {
                // Ignore the exception
            }
        }

        get:
        $this->driverConnection->beginTransaction();
        try {
            $query = $this->createAvailableMessagesQueryBuilder()
                ->orderBy('available_at', 'ASC')
                ->setMaxResults(1);

            if ($this->driverConnection->getDatabasePlatform() instanceof OraclePlatform) {
                $query->select('m.id');
            }

            // Append pessimistic write lock to FROM clause if db platform supports it
            $sql = $query->getSQL();
            if (preg_match('/FROM (.+) WHERE/', (string) $sql, $matches)) {
                $fromClause = $matches[1];
                $sql = str_replace(
                    sprintf('FROM %s WHERE', $fromClause),
                    sprintf('FROM %s WHERE', $this->driverConnection->getDatabasePlatform()->appendLockHint($fromClause, LockMode::PESSIMISTIC_WRITE)),
                    $sql
                );
            }

            // Wrap the rownum query in a sub-query to allow writelocks without ORA-02014 error
            if ($this->driverConnection->getDatabasePlatform() instanceof OraclePlatform) {
                $sql = $this->createQueryBuilder('w')
                    ->where('w.id IN ('.str_replace('SELECT a.* FROM', 'SELECT a.id FROM', $sql).')')
                    ->getSQL();
            }

            // use SELECT ... FOR UPDATE to lock table
            $stmt = $this->executeQuery(
                $sql.' '.$this->driverConnection->getDatabasePlatform()->getWriteLockSQL(),
                $query->getParameters(),
                $query->getParameterTypes()
            );
            $doctrineEnvelope = $stmt instanceof Result ? $stmt->fetchAssociative() : $stmt->fetch();

            if (false === $doctrineEnvelope) {
                $this->driverConnection->commit();
                $this->queueEmptiedAt = microtime(true) * 1000;

                return null;
            }
            // Postgres can "group" notifications having the same channel and payload
            // We need to be sure to empty the queue before blocking again
            $this->queueEmptiedAt = null;

            $doctrineEnvelope = $this->decodeEnvelopeHeaders($doctrineEnvelope);

            $queryBuilder = $this->driverConnection->createQueryBuilder()
                ->update($this->configuration['table_name'])
                ->set('delivered_at', '?')
                ->where('id = ?');
            $now = new \DateTimeImmutable('UTC');
            $this->executeStatement($queryBuilder->getSQL(), [
                $now,
                $doctrineEnvelope['id'],
            ], [
                Types::DATETIME_IMMUTABLE,
            ]);

            $this->driverConnection->commit();

            return $doctrineEnvelope;
        } catch (\Throwable $e) {
            $this->driverConnection->rollBack();

            if ($this->autoSetup && $e instanceof TableNotFoundException) {
                $this->setup();
                goto get;
            }

            throw $e;
        }
    }

    public function ack(string $id): bool
    {
        try {
            if ($this->driverConnection->getDatabasePlatform() instanceof MySQLPlatform) {
                return $this->driverConnection->update($this->configuration['table_name'], ['delivered_at' => '9999-12-31 23:59:59'], ['id' => $id]) > 0;
            }

            return $this->driverConnection->delete($this->configuration['table_name'], ['id' => $id]) > 0;
        } catch (DBALException $exception) {
            throw new TransportException($exception->getMessage(), 0, $exception);
        }
    }

    public function reject(string $id): bool
    {
        try {
            if ($this->driverConnection->getDatabasePlatform() instanceof MySQLPlatform) {
                return $this->driverConnection->update($this->configuration['table_name'], ['delivered_at' => '9999-12-31 23:59:59'], ['id' => $id]) > 0;
            }

            return $this->driverConnection->delete($this->configuration['table_name'], ['id' => $id]) > 0;
        } catch (DBALException $exception) {
            throw new TransportException($exception->getMessage(), 0, $exception);
        }
    }

    public function setup(): void
    {
        $configuration = $this->driverConnection->getConfiguration();
        $assetFilter = $configuration->getSchemaAssetsFilter();
        $configuration->setSchemaAssetsFilter(static function () { return true; });
        $this->updateSchema();
        $configuration->setSchemaAssetsFilter($assetFilter);
        $this->autoSetup = false;
    }

    public function getMessageCount(): int
    {
        $queryBuilder = $this->createAvailableMessagesQueryBuilder()
            ->select('COUNT(m.id) AS message_count')
            ->setMaxResults(1);

        $stmt = $this->executeQuery($queryBuilder->getSQL(), $queryBuilder->getParameters(), $queryBuilder->getParameterTypes());

        return $stmt instanceof Result ? $stmt->fetchOne() : $stmt->fetchColumn();
    }

    public function findAll(int $limit = null): array
    {
        $queryBuilder = $this->createAvailableMessagesQueryBuilder();

        if (null !== $limit) {
            $queryBuilder->setMaxResults($limit);
        }

        $stmt = $this->executeQuery($queryBuilder->getSQL(), $queryBuilder->getParameters(), $queryBuilder->getParameterTypes());
        $data = $stmt instanceof Result ? $stmt->fetchAllAssociative() : $stmt->fetchAll();

        return array_map(fn ($doctrineEnvelope) => $this->decodeEnvelopeHeaders($doctrineEnvelope), $data);
    }

    public function find(mixed $id): ?array
    {
        $queryBuilder = $this->createQueryBuilder()
            ->where('m.id = ? and m.queue_name = ?');

        $stmt = $this->executeQuery($queryBuilder->getSQL(), [$id, $this->configuration['queue_name']]);
        $data = $stmt instanceof Result ? $stmt->fetchAssociative() : $stmt->fetch();

        return false === $data ? null : $this->decodeEnvelopeHeaders($data);
    }

    /**
     * @internal
     */
    public function configureSchema(Schema $schema, DBALConnection $forConnection, \Closure $isSameDatabase): void
    {
        if ($schema->hasTable($this->configuration['table_name'])) {
            return;
        }

        if ($forConnection !== $this->driverConnection && !$isSameDatabase($this->executeStatement(...))) {
            return;
        }

        $this->addTableToSchema($schema);
    }

    /**
     * @internal
     */
    public function getExtraSetupSqlForTable(Table $createdTable): array
    {
        return [];
    }

    private function createAvailableMessagesQueryBuilder(): QueryBuilder
    {
        $now = new \DateTimeImmutable('UTC');
        $redeliverLimit = $now->modify(sprintf('-%d seconds', $this->configuration['redeliver_timeout']));

        return $this->createQueryBuilder()
            ->where('m.queue_name = ?')
            ->andWhere('m.delivered_at is null OR m.delivered_at < ?')
            ->andWhere('m.available_at <= ?')
            ->setParameters([
                $this->configuration['queue_name'],
                $redeliverLimit,
                $now,
            ], [
<<<<<<< HEAD
                Types::DATETIME_IMMUTABLE,
                Types::DATETIME_IMMUTABLE,
=======
                Types::STRING,
                Types::DATETIME_MUTABLE,
                Types::DATETIME_MUTABLE,
>>>>>>> 132e2a95
            ]);
    }

    private function createQueryBuilder(string $alias = 'm'): QueryBuilder
    {
        $queryBuilder = $this->driverConnection->createQueryBuilder()
            ->from($this->configuration['table_name'], $alias);

        $alias .= '.';

        if (!$this->driverConnection->getDatabasePlatform() instanceof OraclePlatform) {
            return $queryBuilder->select($alias.'*');
        }

        // Oracle databases use UPPER CASE on tables and column identifiers.
        // Column alias is added to force the result to be lowercase even when the actual field is all caps.

        return $queryBuilder->select(str_replace(', ', ', '.$alias,
            $alias.'id AS "id", body AS "body", headers AS "headers", queue_name AS "queue_name", '.
            'created_at AS "created_at", available_at AS "available_at", '.
            'delivered_at AS "delivered_at"'
        ));
    }

    private function executeQuery(string $sql, array $parameters = [], array $types = []): Result|AbstractionResult|ResultStatement
    {
        try {
            $stmt = $this->driverConnection->executeQuery($sql, $parameters, $types);
        } catch (TableNotFoundException $e) {
            if ($this->driverConnection->isTransactionActive()) {
                throw $e;
            }

            // create table
            if ($this->autoSetup) {
                $this->setup();
            }
            $stmt = $this->driverConnection->executeQuery($sql, $parameters, $types);
        }

        return $stmt;
    }

    protected function executeStatement(string $sql, array $parameters = [], array $types = []): int|string
    {
        try {
            if (method_exists($this->driverConnection, 'executeStatement')) {
                $stmt = $this->driverConnection->executeStatement($sql, $parameters, $types);
            } else {
                $stmt = $this->driverConnection->executeUpdate($sql, $parameters, $types);
            }
        } catch (TableNotFoundException $e) {
            if ($this->driverConnection->isTransactionActive()) {
                throw $e;
            }

            // create table
            if ($this->autoSetup) {
                $this->setup();
            }
            if (method_exists($this->driverConnection, 'executeStatement')) {
                $stmt = $this->driverConnection->executeStatement($sql, $parameters, $types);
            } else {
                $stmt = $this->driverConnection->executeUpdate($sql, $parameters, $types);
            }
        }

        return $stmt;
    }

    private function getSchema(): Schema
    {
        $schema = new Schema([], [], $this->createSchemaManager()->createSchemaConfig());
        $this->addTableToSchema($schema);

        return $schema;
    }

    private function addTableToSchema(Schema $schema): void
    {
        $table = $schema->createTable($this->configuration['table_name']);
        // add an internal option to mark that we created this & the non-namespaced table name
        $table->addOption(self::TABLE_OPTION_NAME, $this->configuration['table_name']);
        $table->addColumn('id', Types::BIGINT)
            ->setAutoincrement(true)
            ->setNotnull(true);
        $table->addColumn('body', Types::TEXT)
            ->setNotnull(true);
        $table->addColumn('headers', Types::TEXT)
            ->setNotnull(true);
        $table->addColumn('queue_name', Types::STRING)
            ->setLength(190) // MySQL 5.6 only supports 191 characters on an indexed column in utf8mb4 mode
            ->setNotnull(true);
        $table->addColumn('created_at', Types::DATETIME_IMMUTABLE)
            ->setNotnull(true);
        $table->addColumn('available_at', Types::DATETIME_IMMUTABLE)
            ->setNotnull(true);
        $table->addColumn('delivered_at', Types::DATETIME_IMMUTABLE)
            ->setNotnull(false);
        $table->setPrimaryKey(['id']);
        $table->addIndex(['queue_name']);
        $table->addIndex(['available_at']);
        $table->addIndex(['delivered_at']);
    }

    private function decodeEnvelopeHeaders(array $doctrineEnvelope): array
    {
        $doctrineEnvelope['headers'] = json_decode($doctrineEnvelope['headers'], true);

        return $doctrineEnvelope;
    }

    private function updateSchema(): void
    {
        if (null !== $this->schemaSynchronizer) {
            $this->schemaSynchronizer->updateSchema($this->getSchema(), true);

            return;
        }

        $schemaManager = $this->createSchemaManager();
        $comparator = $this->createComparator($schemaManager);
        $schemaDiff = $this->compareSchemas($comparator, method_exists($schemaManager, 'introspectSchema') ? $schemaManager->introspectSchema() : $schemaManager->createSchema(), $this->getSchema());
        $platform = $this->driverConnection->getDatabasePlatform();
        $exec = method_exists($this->driverConnection, 'executeStatement') ? 'executeStatement' : 'exec';

        if (!method_exists(SchemaDiff::class, 'getCreatedSchemas')) {
            foreach ($schemaDiff->toSaveSql($platform) as $sql) {
                $this->driverConnection->$exec($sql);
            }

            return;
        }

        if ($platform->supportsSchemas()) {
            foreach ($schemaDiff->getCreatedSchemas() as $schema) {
                $this->driverConnection->$exec($platform->getCreateSchemaSQL($schema));
            }
        }

        if ($platform->supportsSequences()) {
            foreach ($schemaDiff->getAlteredSequences() as $sequence) {
                $this->driverConnection->$exec($platform->getAlterSequenceSQL($sequence));
            }

            foreach ($schemaDiff->getCreatedSequences() as $sequence) {
                $this->driverConnection->$exec($platform->getCreateSequenceSQL($sequence));
            }
        }

        foreach ($platform->getCreateTablesSQL($schemaDiff->getCreatedTables()) as $sql) {
            $this->driverConnection->$exec($sql);
        }

        foreach ($schemaDiff->getAlteredTables() as $tableDiff) {
            foreach ($platform->getAlterTableSQL($tableDiff) as $sql) {
                $this->driverConnection->$exec($sql);
            }
        }
    }

    private function createSchemaManager(): AbstractSchemaManager
    {
        return method_exists($this->driverConnection, 'createSchemaManager')
            ? $this->driverConnection->createSchemaManager()
            : $this->driverConnection->getSchemaManager();
    }

    private function createComparator(AbstractSchemaManager $schemaManager): Comparator
    {
        return method_exists($schemaManager, 'createComparator')
            ? $schemaManager->createComparator()
            : new Comparator();
    }

    private function compareSchemas(Comparator $comparator, Schema $from, Schema $to): SchemaDiff
    {
        return method_exists($comparator, 'compareSchemas') || method_exists($comparator, 'doCompareSchemas')
            ? $comparator->compareSchemas($from, $to)
            : $comparator->compare($from, $to);
    }
}<|MERGE_RESOLUTION|>--- conflicted
+++ resolved
@@ -351,14 +351,9 @@
                 $redeliverLimit,
                 $now,
             ], [
-<<<<<<< HEAD
-                Types::DATETIME_IMMUTABLE,
-                Types::DATETIME_IMMUTABLE,
-=======
                 Types::STRING,
                 Types::DATETIME_MUTABLE,
                 Types::DATETIME_MUTABLE,
->>>>>>> 132e2a95
             ]);
     }
 
