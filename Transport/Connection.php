--- conflicted
+++ resolved
@@ -391,16 +391,7 @@
             }
         }
 
-<<<<<<< HEAD
-        // create table
-        if ($this->autoSetup) {
-            $this->setup();
-=======
-            $this->setup();
-
-            $stmt = $this->driverConnection->executeQuery($sql, $parameters, $types);
->>>>>>> b6c31c41
-        }
+        $this->setup();
 
         return $this->driverConnection->executeQuery($sql, $parameters, $types);
     }
@@ -415,16 +406,7 @@
             }
         }
 
-<<<<<<< HEAD
-        // create table
-        if ($this->autoSetup) {
-            $this->setup();
-=======
-            $this->setup();
-
-            $stmt = $this->driverConnection->executeStatement($sql, $parameters, $types);
->>>>>>> b6c31c41
-        }
+        $this->setup();
 
         return $this->driverConnection->executeStatement($sql, $parameters, $types);
     }
