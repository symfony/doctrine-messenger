{
    "name": "symfony/doctrine-messenger",
    "type": "symfony-messenger-bridge",
    "description": "Symfony Doctrine Messenger Bridge",
    "keywords": [],
    "homepage": "https://symfony.com",
    "license": "MIT",
    "authors": [
        {
            "name": "Fabien Potencier",
            "email": "fabien@symfony.com"
        },
        {
            "name": "Symfony Community",
            "homepage": "https://symfony.com/contributors"
        }
    ],
    "require": {
<<<<<<< HEAD
        "php": ">=8.0.2",
        "doctrine/dbal": "^2.13|^3.0",
        "symfony/messenger": "^5.4|^6.0",
        "symfony/service-contracts": "^1.1|^2.0|^3.0"
=======
        "php": ">=7.2.5",
        "symfony/messenger": "^5.1|^6.0",
        "symfony/service-contracts": "^1.1|^2|^3"
>>>>>>> ea18954b
    },
    "require-dev": {
        "doctrine/persistence": "^1.3|^2",
        "symfony/property-access": "^5.4|^6.0",
        "symfony/serializer": "^5.4|^6.0"
    },
    "conflict": {
        "doctrine/persistence": "<1.3"
    },
    "autoload": {
        "psr-4": { "Symfony\\Component\\Messenger\\Bridge\\Doctrine\\": "" },
        "exclude-from-classmap": [
            "/Tests/"
        ]
    },
    "minimum-stability": "dev"
}<|MERGE_RESOLUTION|>--- conflicted
+++ resolved
@@ -16,16 +16,10 @@
         }
     ],
     "require": {
-<<<<<<< HEAD
         "php": ">=8.0.2",
         "doctrine/dbal": "^2.13|^3.0",
         "symfony/messenger": "^5.4|^6.0",
-        "symfony/service-contracts": "^1.1|^2.0|^3.0"
-=======
-        "php": ">=7.2.5",
-        "symfony/messenger": "^5.1|^6.0",
         "symfony/service-contracts": "^1.1|^2|^3"
->>>>>>> ea18954b
     },
     "require-dev": {
         "doctrine/persistence": "^1.3|^2",
